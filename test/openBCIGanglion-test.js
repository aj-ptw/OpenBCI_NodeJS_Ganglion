'use strict';
// const bluebirdChecks = require('./bluebirdChecks');
const sinon = require('sinon');
const chai = require('chai');
const expect = chai.expect;
const should = chai.should(); // eslint-disable-line no-unused-vars
const Ganglion = require('../openBCIGanglion');
const k = require('../openBCIConstants');
const chaiAsPromised = require('chai-as-promised');
const sinonChai = require('sinon-chai');
const bufferEqual = require('buffer-equal');
const utils = require('../openBCIGanglionUtils');
const clone = require('clone');

chai.use(chaiAsPromised);
chai.use(sinonChai);

describe('#ganglion', function () {
  const mockProperties = {
    nobleAutoStart: false,
    nobleScanOnPowerOn: false,
    simulate: false,
    simulatorBoardFailure: false,
    simulatorHasAccelerometer: true,
    simulatorInternalClockDrift: 0,
    simulatorInjectAlpha: true,
    simulatorInjectLineNoise: k.OBCISimulatorLineNoiseHz60,
    simulatorSampleRate: 200,
    verbose: false,
    debug: false,
    sendCounts: false
  };
  const expectedProperties = clone(mockProperties);
  const ganglion = new Ganglion(mockProperties);
  it('should have properties', function () {
    expect(ganglion.options).to.deep.equal(expectedProperties);
  });
  it('should return 4 channels', function () {
    expect(ganglion.numberOfChannels()).to.equal(4);
  });
  it('should extract the proper values for each channel', function () {
    let buffer = new Buffer(
      [
        0b00000000, // 0
        0b00000000, // 1
        0b00000000, // 2
        0b00000000, // 3
        0b00100000, // 4
        0b00000000, // 5
        0b00101000, // 6
        0b00000000, // 7
        0b00000100, // 8
        0b10000000, // 9
        0b00000000, // 10
        0b10111100, // 11
        0b00000000, // 12
        0b00000111, // 13
        0b00000000, // 14
        0b00101000, // 15
        0b11000000, // 16
        0b00001010  // 17
      ]);
    let expectedValue = [[0, 2, 10, 4], [131074, 245760, 114698, 49162]];
    let actualValue = ganglion._decompressDeltas(buffer);

    for (let i = 0; i < 4; i++) {
      (actualValue[0][i]).should.equal(expectedValue[0][i]);
      (actualValue[1][i]).should.equal(expectedValue[1][i]);
    }
  });
  it('should extract the proper values for each channel (neg test)', function () {
    let buffer = new Buffer(
      [
        0b11111111, // 0
        0b11111111, // 1
        0b01111111, // 2
        0b11111111, // 3
        0b10111111, // 4
        0b11111111, // 5
        0b11100111, // 6
        0b11111111, // 7
        0b11110101, // 8
        0b00000000, // 9
        0b00000001, // 10
        0b01001111, // 11
        0b10001110, // 12
        0b00110000, // 13
        0b00000000, // 14
        0b00011111, // 15
        0b11110000, // 16
        0b00000001  // 17
      ]);
    let expectedValue = [[-3, -5, -7, -11], [-262139, -198429, -262137, -4095]];
    let actualValue = ganglion._decompressDeltas(buffer);

    for (let i = 0; i < 4; i++) {
      (actualValue[0][i]).should.equal(expectedValue[0][i]);
      (actualValue[1][i]).should.equal(expectedValue[1][i]);
    }
  });
  it('should destroy the multi packet buffer', function () {
    ganglion.destroyMultiPacketBuffer();
    expect(ganglion.getMutliPacketBuffer()).to.equal(null);
  });
  it('should stack and emit one buffer from several multi packet buffer', function () {
    const bufMultPacket = new Buffer([k.OBCIGanglionByteIdMultiPacket]);
    const bufMultPacketStop = new Buffer([k.OBCIGanglionByteIdMultiPacketStop]);
    const buf1 = new Buffer('taco');
    const newBuffer1 = Buffer.concat([bufMultPacket, buf1]);
    ganglion._processMultiBytePacket(newBuffer1);
    expect(bufferEqual(ganglion.getMutliPacketBuffer(), buf1)).to.equal(true);

    const buf2 = new Buffer('vegas');
    const newBuffer2 = Buffer.concat([bufMultPacket, buf2]);
    ganglion._processMultiBytePacket(newBuffer2);
    expect(bufferEqual(ganglion.getMutliPacketBuffer(), Buffer.concat([buf1, buf2])));

    const bufStop = new Buffer('hola');
    const newBufferStop = Buffer.concat([bufMultPacketStop, bufStop]);
    let messageEventCalled = false;
    ganglion.once('message', (data) => {
      expect(bufferEqual(data, Buffer.concat([buf1, buf2, bufStop]))).to.equal(true);
      messageEventCalled = true;
    });
    ganglion._processMultiBytePacketStop(newBufferStop);
    expect(ganglion.getMutliPacketBuffer()).to.equal(null);
    expect(messageEventCalled).to.equal(true);

    ganglion.once('message', (data) => {
      expect(bufferEqual(data, bufStop)).to.equal(true);
    });
    ganglion._processMultiBytePacketStop(newBufferStop);
    expect(ganglion.getMutliPacketBuffer()).to.equal(null);
  });
  it('should be able to just get one packet buffer message', function () {
    const bufStop = new Buffer('hola');
    const bufMultPacketStop = new Buffer([k.OBCIGanglionByteIdMultiPacketStop]);
    const newBufferStop = Buffer.concat([bufMultPacketStop, bufStop]);
    let messageEventCalled = false;
    ganglion.once('message', (data) => {
      expect(bufferEqual(data, bufStop)).to.equal(true);
      messageEventCalled = true;
    });
    ganglion._processMultiBytePacketStop(newBufferStop);
    expect(ganglion.getMutliPacketBuffer()).to.equal(null);
    expect(messageEventCalled).to.equal(true);
  });
  describe('accel', function () {
    after(() => {
      ganglion.removeAllListeners('accelerometer');
    });
    afterEach(() => {
      ganglion.options.sendCounts = false;
    });
    it('should emit a accel data array with counts', function () {
      const bufAccel = utils.sampleAccel();
      const dimensions = 3;
      const accelDataFunc = (accelData) => {
        expect(accelData.length).to.equal(dimensions);
        for (let i = 0; i < dimensions; i++) {
          expect(accelData[i]).to.equal(i);
        }
      };
      ganglion.on('accelerometer', accelDataFunc);
      ganglion.options.sendCounts = true;
      ganglion._processAccel(bufAccel);
      ganglion.removeListener('accelerometer', accelDataFunc);
    });
    it('should emit a accel data array with counts', function () {
      const bufAccel = utils.sampleAccel();
      const dimensions = 3;
      const accelDataFunc = (accelData) => {
        expect(accelData.length).to.equal(dimensions);
        for (let i = 0; i < dimensions; i++) {
          expect(accelData[i]).to.equal(i * 0.008 / Math.pow(2, 6));
        }
      };
      ganglion.on('accelerometer', accelDataFunc);
      ganglion._processAccel(bufAccel);
      ganglion.removeListener('accelerometer', accelDataFunc);
    });
  });
  describe('#_processProcessSampleData', function () {
    let funcSpyCompressedData;
<<<<<<< HEAD
    let funcSpyUncompressedData;
    let funcSpyWrite;
    before(function () {
      funcSpyWrite = sinon.spy(ganglion, 'write');
      funcSpyCompressedData = sinon.spy(ganglion, '_processCompressedData');
      funcSpyUncompressedData = sinon.spy(ganglion, '_processUncompressedData');
    });
    beforeEach(function () {
      funcSpyWrite.reset();
      funcSpyCompressedData.reset();
=======
    let funcSpyDroppedPacket;
    let funcSpyUncompressedData;
    before(function () {
      funcSpyCompressedData = sinon.spy(ganglion, '_processCompressedData');
      funcSpyDroppedPacket = sinon.spy(ganglion, '_droppedPacket');
      funcSpyUncompressedData = sinon.spy(ganglion, '_processUncompressedData');
    });
    beforeEach(function () {
      funcSpyCompressedData.reset();
      funcSpyDroppedPacket.reset();
>>>>>>> ce36edcb
      funcSpyUncompressedData.reset();
      ganglion._resetDroppedPacketSystem();
    });
    it('should call proper functions if no dropped packets', function () {
      it('should work on uncompressed data', function () {
        ganglion._processProcessSampleData(utils.sampleUncompressedData());
        funcSpyUncompressedData.should.have.been.called;
<<<<<<< HEAD
=======
        funcSpyDroppedPacket.should.not.have.been.called;
>>>>>>> ce36edcb
      });

      it('should work on compressed data', function () {
        ganglion._processProcessSampleData(utils.sampleCompressedData(1));
        funcSpyCompressedData.should.have.been.called;
<<<<<<< HEAD
      });
    });
    it('should try to resend 0 packet and add packet 1 to buffer', function () {
      // Send the last buffer, set's ganglion._packetCounter
      ganglion._processProcessSampleData(utils.sampleCompressedData(k.OBCIGanglionByteIdSampleMax));
=======
        funcSpyDroppedPacket.should.not.have.been.called;
      });
    });
    it('should recognize 0 packet dropped', function () {
      // Send the last buffer, set's ganglion._packetCounter
      ganglion._processProcessSampleData(utils.sampleCompressedData(k.OBCIGanglionByteIdSampleMax));
      funcSpyCompressedData.should.have.been.called;
>>>>>>> ce36edcb
      const expectedMissedSample = k.OBCIGanglionByteIdUncompressed;
      // Call the function under test with one more then expected
      const nextPacket = utils.sampleCompressedData(expectedMissedSample + 1);
      ganglion._processProcessSampleData(nextPacket);
<<<<<<< HEAD
      expect(bufferEqual(funcSpyWrite.firstCall.args[0], (new Buffer([k.OBCIMiscResend, expectedMissedSample])))).to.equal(true);
      expect(ganglion._requestedPacketResend[0]).to.equal(expectedMissedSample);
      expect(bufferEqual(ganglion._packetBuffer[0], nextPacket)).to.equal(true);

      funcSpyCompressedData.reset();
      const nextNextPacket = utils.sampleCompressedData(expectedMissedSample + 2);
      ganglion._processProcessSampleData(nextNextPacket);
      expect(bufferEqual(ganglion._packetBuffer[1], nextNextPacket)).to.equal(true);
      funcSpyCompressedData.should.not.have.been.called;

      const missedPacket = utils.sampleUncompressedData();
      ganglion._processProcessSampleData(missedPacket);
      expect(bufferEqual(funcSpyUncompressedData.firstCall.args[0], missedPacket)).to.equal(true);
      expect(bufferEqual(funcSpyCompressedData.firstCall.args[0], nextPacket)).to.equal(true);
      expect(bufferEqual(funcSpyCompressedData.secondCall.args[0], nextNextPacket)).to.equal(true);
      expect(ganglion._packetBuffer).to.deep.equal([]);
      expect(ganglion._requestedPacketResend).to.deep.equal([]);

=======
      funcSpyCompressedData.should.have.been.calledTwice;
      funcSpyDroppedPacket.should.have.been.calledWith(expectedMissedSample);
>>>>>>> ce36edcb
    });
    it('should not find a dropped packet on wrap around', function () {
      ganglion._processProcessSampleData(utils.sampleCompressedData(k.OBCIGanglionByteIdSampleMax - 1));
      funcSpyCompressedData.should.have.been.calledOnce;
      ganglion._processProcessSampleData(utils.sampleCompressedData(k.OBCIGanglionByteIdSampleMax));
      funcSpyCompressedData.should.have.been.calledTwice;
      ganglion._processProcessSampleData(utils.sampleUncompressedData());
      funcSpyCompressedData.should.have.been.calledTwice;
      funcSpyUncompressedData.should.have.been.calledOnce;
      ganglion._processProcessSampleData(utils.sampleCompressedData(k.OBCIGanglionByteIdUncompressed + 1));
      funcSpyCompressedData.should.have.been.calledThrice;
<<<<<<< HEAD
      funcSpyWrite.should.not.have.been.called;
=======
      funcSpyDroppedPacket.should.not.have.been.called;
>>>>>>> ce36edcb
    });
    it('should try to resend packet 127', function () {
      ganglion._processProcessSampleData(utils.sampleCompressedData(k.OBCIGanglionByteIdSampleMax - 1));
      const expectedMissedSample = k.OBCIGanglionByteIdSampleMax;
      // Call the function under test with one more then expected
      const nextPacket = utils.sampleUncompressedData();
      ganglion._processProcessSampleData(nextPacket);
<<<<<<< HEAD
      expect(bufferEqual(funcSpyWrite.firstCall.args[0], (new Buffer([k.OBCIMiscResend, expectedMissedSample])))).to.equal(true);
      expect(ganglion._requestedPacketResend[0]).to.equal(expectedMissedSample);
      expect(bufferEqual(ganglion._packetBuffer[0], nextPacket)).to.equal(true);
=======
      funcSpyDroppedPacket.should.have.been.calledWith(expectedMissedSample);
>>>>>>> ce36edcb
    });
    it('should try to resend packet 126 and 127', function () {
      ganglion._processProcessSampleData(utils.sampleCompressedData(k.OBCIGanglionByteIdSampleMax - 2));
      const expectedMissedSample1 = k.OBCIGanglionByteIdSampleMax - 1;
      const expectedMissedSample2 = k.OBCIGanglionByteIdSampleMax;
      // Call the function under test with one more then expected
      const nextPacket = utils.sampleUncompressedData();
      ganglion._processProcessSampleData(nextPacket);
<<<<<<< HEAD
      expect(bufferEqual(funcSpyWrite.firstCall.args[0], (new Buffer([k.OBCIMiscResend, expectedMissedSample1])))).to.equal(true);
      expect(bufferEqual(funcSpyWrite.secondCall.args[0], (new Buffer([k.OBCIMiscResend, expectedMissedSample2])))).to.equal(true);
      expect(ganglion._requestedPacketResend).to.deep.equal([expectedMissedSample1, expectedMissedSample2]);
      expect(bufferEqual(ganglion._packetBuffer[0], nextPacket)).to.equal(true);
=======
      funcSpyDroppedPacket.should.have.been.calledWith(expectedMissedSample1);
      funcSpyDroppedPacket.should.have.been.calledWith(expectedMissedSample2);
>>>>>>> ce36edcb
    });
    it('should try to resend packet 1 and add packet 2 to buffer', function () {
      // Send the last buffer, set's ganglion._packetCounter
      ganglion._processProcessSampleData(utils.sampleUncompressedData());
      const expectedMissedSample = k.OBCIGanglionByteIdUncompressed + 1;
      // Call the function under test with one more then expected
      const nextPacket = utils.sampleCompressedData(expectedMissedSample + 1);
      ganglion._processProcessSampleData(nextPacket);
<<<<<<< HEAD
      expect(bufferEqual(funcSpyWrite.firstCall.args[0], (new Buffer([k.OBCIMiscResend, expectedMissedSample])))).to.equal(true);
      expect(ganglion._requestedPacketResend[0]).to.equal(expectedMissedSample);
      expect(bufferEqual(ganglion._packetBuffer[0], nextPacket)).to.equal(true);
=======
      funcSpyDroppedPacket.should.have.been.calledWith(expectedMissedSample);
>>>>>>> ce36edcb
    });
    it('should try to resend packet 1 & 2 and add packet 3 to buffer', function () {
      // Send the last buffer, set's ganglion._packetCounter
      ganglion._processProcessSampleData(utils.sampleUncompressedData());
      const expectedMissedSample1 = k.OBCIGanglionByteIdUncompressed + 1;
      const expectedMissedSample2 = k.OBCIGanglionByteIdUncompressed + 2;
      // Call the function under test with two more then expected
      const nextPacket = utils.sampleCompressedData(expectedMissedSample2 + 1);
      ganglion._processProcessSampleData(nextPacket);
<<<<<<< HEAD
      expect(bufferEqual(funcSpyWrite.firstCall.args[0], (new Buffer([k.OBCIMiscResend, expectedMissedSample1])))).to.equal(true);
      expect(bufferEqual(funcSpyWrite.secondCall.args[0], (new Buffer([k.OBCIMiscResend, expectedMissedSample2])))).to.equal(true);
      expect(ganglion._requestedPacketResend).to.deep.equal([expectedMissedSample1, expectedMissedSample2]);
      expect(bufferEqual(ganglion._packetBuffer[0], nextPacket)).to.equal(true);
=======
      funcSpyDroppedPacket.should.have.been.calledWith(expectedMissedSample1);
      funcSpyDroppedPacket.should.have.been.calledWith(expectedMissedSample2);
>>>>>>> ce36edcb
    });
  });
  describe('_processBytes', function () {
    let funcSpyAccel;
    let funcSpyImpedanceData;
    let funcSpyMultiBytePacket;
    let funcSpyMultiBytePacketStop;
    let funcSpyOtherData;
    let funcSpyProcessedData;

    before(function () {
      // Put watchers on all functions
      funcSpyAccel = sinon.spy(ganglion, '_processAccel');
      funcSpyImpedanceData = sinon.spy(ganglion, '_processImpedanceData');
      funcSpyMultiBytePacket = sinon.spy(ganglion, '_processMultiBytePacket');
      funcSpyMultiBytePacketStop = sinon.spy(ganglion, '_processMultiBytePacketStop');
      funcSpyOtherData = sinon.spy(ganglion, '_processOtherData');
      funcSpyProcessedData = sinon.spy(ganglion, '_processProcessSampleData');
    });
    beforeEach(function () {
      funcSpyAccel.reset();
      funcSpyImpedanceData.reset();
      funcSpyMultiBytePacket.reset();
      funcSpyMultiBytePacketStop.reset();
      funcSpyOtherData.reset();
      funcSpyProcessedData.reset();
    });
    it('should route accel packet', function () {
      ganglion._processBytes(utils.sampleAccel());
      funcSpyAccel.should.have.been.calledOnce;
    });
    it('should route impedance channel 1 packet', function () {
      ganglion._processBytes(utils.sampleImpedanceChannel1());
      funcSpyImpedanceData.should.have.been.calledOnce;
    });
    it('should route impedance channel 2 packet', function () {
      ganglion._processBytes(utils.sampleImpedanceChannel2());
      funcSpyImpedanceData.should.have.been.calledOnce;
    });
    it('should route impedance channel 3 packet', function () {
      ganglion._processBytes(utils.sampleImpedanceChannel3());
      funcSpyImpedanceData.should.have.been.calledOnce;
    });
    it('should route impedance channel 4 packet', function () {
      ganglion._processBytes(utils.sampleImpedanceChannel4());
      funcSpyImpedanceData.should.have.been.calledOnce;
    });
    it('should route impedance channel reference packet', function () {
      ganglion._processBytes(utils.sampleImpedanceChannelReference());
      funcSpyImpedanceData.should.have.been.calledOnce;
    });
    it('should route multi packet data', function () {
      ganglion._processBytes(utils.sampleMultiBytePacket(new Buffer('taco')));
      funcSpyMultiBytePacket.should.have.been.calledOnce;
    });
    it('should route multi packet stop data', function () {
      ganglion._processBytes(utils.sampleMultiBytePacketStop(new Buffer('taco')));
      funcSpyMultiBytePacketStop.should.have.been.calledOnce;
    });
    it('should route other data packet', function () {
      ganglion._processBytes(utils.sampleOtherData(new Buffer('blah')));
      funcSpyOtherData.should.have.been.calledOnce;
    });
    it('should route processed data packet', function () {
      ganglion._processBytes(utils.sampleUncompressedData());
      funcSpyProcessedData.should.have.been.calledOnce;
    });
  });
  it('should emit impedance value', function () {
    let expectedImpedanceValue = 1099;
    const payloadBuf = new Buffer(`${expectedImpedanceValue}${k.OBCIGanglionImpedanceStop}`);
    let totalEvents = 0;
    let runningEventCount = 0;

    // Channel 1
    totalEvents++;
    let expectedChannelNumber = 1;
    let impPre = new Buffer([k.OBCIGanglionByteIdImpedanceChannel1]);
    let expectedReturnValue = {
      channelNumber: expectedChannelNumber,
      impedanceValue: expectedImpedanceValue
    };
    let dataBuf = Buffer.concat([impPre, payloadBuf]);
    ganglion.once('impedance', (actualImpedanceValue) => {
      expect(actualImpedanceValue).to.deep.equal(expectedReturnValue);
      runningEventCount++;
    });
    ganglion._processImpedanceData(dataBuf);

    // Channel 2
    totalEvents++;
    expectedChannelNumber = 2;
    impPre[0] = k.OBCIGanglionByteIdImpedanceChannel2;
    expectedReturnValue = {
      channelNumber: expectedChannelNumber,
      impedanceValue: expectedImpedanceValue
    };
    dataBuf = Buffer.concat([impPre, payloadBuf]);
    ganglion.once('impedance', (actualImpedanceValue) => {
      expect(actualImpedanceValue).to.deep.equal(expectedReturnValue);
      runningEventCount++;
    });
    ganglion._processImpedanceData(dataBuf);

    // Channel 3
    totalEvents++;
    expectedChannelNumber = 3;
    impPre[0] = k.OBCIGanglionByteIdImpedanceChannel3;
    expectedReturnValue = {
      channelNumber: expectedChannelNumber,
      impedanceValue: expectedImpedanceValue
    };
    dataBuf = Buffer.concat([impPre, payloadBuf]);
    ganglion.once('impedance', (actualImpedanceValue) => {
      expect(actualImpedanceValue).to.deep.equal(expectedReturnValue);
      runningEventCount++;
    });
    ganglion._processImpedanceData(dataBuf);

    // Channel 4
    totalEvents++;
    expectedChannelNumber = 4;
    impPre[0] = k.OBCIGanglionByteIdImpedanceChannel4;
    expectedReturnValue = {
      channelNumber: expectedChannelNumber,
      impedanceValue: expectedImpedanceValue
    };
    dataBuf = Buffer.concat([impPre, payloadBuf]);
    ganglion.once('impedance', (actualImpedanceValue) => {
      expect(actualImpedanceValue).to.deep.equal(expectedReturnValue);
      runningEventCount++;
    });
    ganglion._processImpedanceData(dataBuf);

    // Channel Reference
    totalEvents++;
    expectedChannelNumber = 0;
    impPre[0] = k.OBCIGanglionByteIdImpedanceChannelReference;
    expectedReturnValue = {
      channelNumber: expectedChannelNumber,
      impedanceValue: expectedImpedanceValue
    };
    dataBuf = Buffer.concat([impPre, payloadBuf]);
    ganglion.once('impedance', (actualImpedanceValue) => {
      expect(actualImpedanceValue).to.deep.equal(expectedReturnValue);
      runningEventCount++;
    });
    ganglion._processImpedanceData(dataBuf);

    // Makes sure the correct amount of events were called.
    expect(runningEventCount).to.equal(totalEvents);
  });

});

xdescribe('#noble', function () {
  xdescribe('#_nobleInit', function () {
    it('should emit powered on', function (done) {
      const ganglion = new Ganglion({
        verbose: true,
        nobleAutoStart: false,
        nobleScanOnPowerOn: false
      });
      ganglion.once(k.OBCIEmitterBlePoweredUp, () => {
        // Able to get powered up thing
        done();
      });
      ganglion._nobleInit();
    });
  });
  describe('#_nobleScan', function () {
    const searchTime = k.OBCIGanglionBleSearchTime * 2;

    this.timeout(searchTime + 1000);
    it('gets peripherals', function (done) {
      const ganglion = new Ganglion({
        verbose: true,
        nobleScanOnPowerOn: false
      });

      const doScan = () => {
        ganglion._nobleScan(searchTime)
          .then((list) => {
            console.log('listPeripherals', list);
            if (list) done();
          })
          .catch((err) => {
            done(err);
            console.log(err);
          });
      };

      if (ganglion._nobleReady()) {
        doScan();
      } else {
        ganglion.on('blePoweredOn', doScan());
      }
    });
  });
});<|MERGE_RESOLUTION|>--- conflicted
+++ resolved
@@ -182,65 +182,47 @@
   });
   describe('#_processProcessSampleData', function () {
     let funcSpyCompressedData;
-<<<<<<< HEAD
     let funcSpyUncompressedData;
     let funcSpyWrite;
+    let funcSpyDroppedPacket;
     before(function () {
       funcSpyWrite = sinon.spy(ganglion, 'write');
       funcSpyCompressedData = sinon.spy(ganglion, '_processCompressedData');
       funcSpyUncompressedData = sinon.spy(ganglion, '_processUncompressedData');
-    });
-    beforeEach(function () {
-      funcSpyWrite.reset();
-      funcSpyCompressedData.reset();
-=======
-    let funcSpyDroppedPacket;
-    let funcSpyUncompressedData;
-    before(function () {
-      funcSpyCompressedData = sinon.spy(ganglion, '_processCompressedData');
       funcSpyDroppedPacket = sinon.spy(ganglion, '_droppedPacket');
-      funcSpyUncompressedData = sinon.spy(ganglion, '_processUncompressedData');
     });
     beforeEach(function () {
       funcSpyCompressedData.reset();
       funcSpyDroppedPacket.reset();
->>>>>>> ce36edcb
       funcSpyUncompressedData.reset();
+      funcSpyWrite.reset();
       ganglion._resetDroppedPacketSystem();
     });
     it('should call proper functions if no dropped packets', function () {
       it('should work on uncompressed data', function () {
         ganglion._processProcessSampleData(utils.sampleUncompressedData());
         funcSpyUncompressedData.should.have.been.called;
-<<<<<<< HEAD
-=======
         funcSpyDroppedPacket.should.not.have.been.called;
->>>>>>> ce36edcb
       });
 
       it('should work on compressed data', function () {
         ganglion._processProcessSampleData(utils.sampleCompressedData(1));
         funcSpyCompressedData.should.have.been.called;
-<<<<<<< HEAD
       });
     });
     it('should try to resend 0 packet and add packet 1 to buffer', function () {
       // Send the last buffer, set's ganglion._packetCounter
       ganglion._processProcessSampleData(utils.sampleCompressedData(k.OBCIGanglionByteIdSampleMax));
-=======
         funcSpyDroppedPacket.should.not.have.been.called;
       });
-    });
     it('should recognize 0 packet dropped', function () {
       // Send the last buffer, set's ganglion._packetCounter
       ganglion._processProcessSampleData(utils.sampleCompressedData(k.OBCIGanglionByteIdSampleMax));
       funcSpyCompressedData.should.have.been.called;
->>>>>>> ce36edcb
       const expectedMissedSample = k.OBCIGanglionByteIdUncompressed;
       // Call the function under test with one more then expected
       const nextPacket = utils.sampleCompressedData(expectedMissedSample + 1);
       ganglion._processProcessSampleData(nextPacket);
-<<<<<<< HEAD
       expect(bufferEqual(funcSpyWrite.firstCall.args[0], (new Buffer([k.OBCIMiscResend, expectedMissedSample])))).to.equal(true);
       expect(ganglion._requestedPacketResend[0]).to.equal(expectedMissedSample);
       expect(bufferEqual(ganglion._packetBuffer[0], nextPacket)).to.equal(true);
@@ -259,10 +241,8 @@
       expect(ganglion._packetBuffer).to.deep.equal([]);
       expect(ganglion._requestedPacketResend).to.deep.equal([]);
 
-=======
       funcSpyCompressedData.should.have.been.calledTwice;
       funcSpyDroppedPacket.should.have.been.calledWith(expectedMissedSample);
->>>>>>> ce36edcb
     });
     it('should not find a dropped packet on wrap around', function () {
       ganglion._processProcessSampleData(utils.sampleCompressedData(k.OBCIGanglionByteIdSampleMax - 1));
@@ -274,11 +254,8 @@
       funcSpyUncompressedData.should.have.been.calledOnce;
       ganglion._processProcessSampleData(utils.sampleCompressedData(k.OBCIGanglionByteIdUncompressed + 1));
       funcSpyCompressedData.should.have.been.calledThrice;
-<<<<<<< HEAD
       funcSpyWrite.should.not.have.been.called;
-=======
       funcSpyDroppedPacket.should.not.have.been.called;
->>>>>>> ce36edcb
     });
     it('should try to resend packet 127', function () {
       ganglion._processProcessSampleData(utils.sampleCompressedData(k.OBCIGanglionByteIdSampleMax - 1));
@@ -286,13 +263,10 @@
       // Call the function under test with one more then expected
       const nextPacket = utils.sampleUncompressedData();
       ganglion._processProcessSampleData(nextPacket);
-<<<<<<< HEAD
       expect(bufferEqual(funcSpyWrite.firstCall.args[0], (new Buffer([k.OBCIMiscResend, expectedMissedSample])))).to.equal(true);
       expect(ganglion._requestedPacketResend[0]).to.equal(expectedMissedSample);
       expect(bufferEqual(ganglion._packetBuffer[0], nextPacket)).to.equal(true);
-=======
       funcSpyDroppedPacket.should.have.been.calledWith(expectedMissedSample);
->>>>>>> ce36edcb
     });
     it('should try to resend packet 126 and 127', function () {
       ganglion._processProcessSampleData(utils.sampleCompressedData(k.OBCIGanglionByteIdSampleMax - 2));
@@ -301,15 +275,12 @@
       // Call the function under test with one more then expected
       const nextPacket = utils.sampleUncompressedData();
       ganglion._processProcessSampleData(nextPacket);
-<<<<<<< HEAD
       expect(bufferEqual(funcSpyWrite.firstCall.args[0], (new Buffer([k.OBCIMiscResend, expectedMissedSample1])))).to.equal(true);
       expect(bufferEqual(funcSpyWrite.secondCall.args[0], (new Buffer([k.OBCIMiscResend, expectedMissedSample2])))).to.equal(true);
       expect(ganglion._requestedPacketResend).to.deep.equal([expectedMissedSample1, expectedMissedSample2]);
       expect(bufferEqual(ganglion._packetBuffer[0], nextPacket)).to.equal(true);
-=======
       funcSpyDroppedPacket.should.have.been.calledWith(expectedMissedSample1);
       funcSpyDroppedPacket.should.have.been.calledWith(expectedMissedSample2);
->>>>>>> ce36edcb
     });
     it('should try to resend packet 1 and add packet 2 to buffer', function () {
       // Send the last buffer, set's ganglion._packetCounter
@@ -318,13 +289,10 @@
       // Call the function under test with one more then expected
       const nextPacket = utils.sampleCompressedData(expectedMissedSample + 1);
       ganglion._processProcessSampleData(nextPacket);
-<<<<<<< HEAD
       expect(bufferEqual(funcSpyWrite.firstCall.args[0], (new Buffer([k.OBCIMiscResend, expectedMissedSample])))).to.equal(true);
       expect(ganglion._requestedPacketResend[0]).to.equal(expectedMissedSample);
       expect(bufferEqual(ganglion._packetBuffer[0], nextPacket)).to.equal(true);
-=======
       funcSpyDroppedPacket.should.have.been.calledWith(expectedMissedSample);
->>>>>>> ce36edcb
     });
     it('should try to resend packet 1 & 2 and add packet 3 to buffer', function () {
       // Send the last buffer, set's ganglion._packetCounter
@@ -334,15 +302,12 @@
       // Call the function under test with two more then expected
       const nextPacket = utils.sampleCompressedData(expectedMissedSample2 + 1);
       ganglion._processProcessSampleData(nextPacket);
-<<<<<<< HEAD
       expect(bufferEqual(funcSpyWrite.firstCall.args[0], (new Buffer([k.OBCIMiscResend, expectedMissedSample1])))).to.equal(true);
       expect(bufferEqual(funcSpyWrite.secondCall.args[0], (new Buffer([k.OBCIMiscResend, expectedMissedSample2])))).to.equal(true);
       expect(ganglion._requestedPacketResend).to.deep.equal([expectedMissedSample1, expectedMissedSample2]);
       expect(bufferEqual(ganglion._packetBuffer[0], nextPacket)).to.equal(true);
-=======
       funcSpyDroppedPacket.should.have.been.calledWith(expectedMissedSample1);
       funcSpyDroppedPacket.should.have.been.calledWith(expectedMissedSample2);
->>>>>>> ce36edcb
     });
   });
   describe('_processBytes', function () {
@@ -495,9 +460,7 @@
     // Makes sure the correct amount of events were called.
     expect(runningEventCount).to.equal(totalEvents);
   });
-
 });
-
 xdescribe('#noble', function () {
   xdescribe('#_nobleInit', function () {
     it('should emit powered on', function (done) {
