--- conflicted
+++ resolved
@@ -112,11 +112,8 @@
   this._lastPacket = null;
   this._localName = null;
   this._multiPacketBuffer = null;
-<<<<<<< HEAD
   this._packetBuffer = [];
   this._requestedPacketResend = [];
-=======
->>>>>>> ce36edcb
   this._packetCounter = k.OBCIGanglionByteIdSampleMax;
   this._peripheral = null;
   this._scanning = false;
@@ -907,29 +904,7 @@
  * @private
  */
 Ganglion.prototype._processCompressedData = function (data) {
-<<<<<<< HEAD
-  // check for dropped packet
-  // if (parseInt(data[0]) - this._packetCounter !== 1) {
-  //   this.lastDroppedPacket = parseInt(data[0]); // - 2;
-  //   // var retryString = "&"+dropped;
-  //   // var reset = Buffer.from(retryString);
-  //   // _sendCharacteristic.write(reset);
-  //   this._droppedPacketCounter++;
-  //   this.emit(k.OBCIEmitterDroppedPacket, [parseInt(data[0]) - 1]);
-  //   // if (this.options.verbose) console.error('\t>>>PACKET DROP<<<  ' + this._packetCounter + '  ' + this.lastDroppedPacket + ' ' + this._droppedPacketCounter);
-  // }
-
-  // let buffer = data.slice(k.OBCIGanglionPacket.dataStart, k.OBCIGanglionPacket.dataStop);
-  //
-  // if (k.getVersionNumber(process.version) >= 6) {
-  //   // From introduced in node version 6.x.x
-  //   buffer = Buffer.from(buffer);
-  // } else {
-  //   buffer = new Buffer(buffer);
-  // }
-
-=======
->>>>>>> ce36edcb
+
   // Decompress the buffer into array
   this._decompressSamples(this._decompressDeltas(data.slice(k.OBCIGanglionPacket.dataStart, k.OBCIGanglionPacket.dataStop)));
 
@@ -1020,27 +995,18 @@
 };
 
 Ganglion.prototype._resetDroppedPacketSystem = function () {
-<<<<<<< HEAD
   this._packetBuffer = [];
   this._requestedPacketResend = [];
   this._packetCounter = -1;
   this._firstPacket = true;
+  this._droppedPacketCounter = 0;
 };
 
 Ganglion.prototype._droppedPacket = function (droppedPacketNumber) {
-  // this.write(new Buffer([k.OBCIMiscResend, droppedPacketNumber]));
-  this.emit(k.OBCIEmitterDroppedPacket, [droppedPacketNumber]);
-  // this._requestedPacketResend.push(droppedPacketNumber);
-=======
-  this._packetCounter = -1;
-  this._firstPacket = true;
-  this._droppedPacketCounter = 0;
-};
-
-Ganglion.prototype._droppedPacket = function (droppedPacketNumber) {
+  this.write(new Buffer([k.OBCIMiscResend, droppedPacketNumber]));
   this.emit(k.OBCIEmitterDroppedPacket, [droppedPacketNumber]);
   this._droppedPacketCounter++;
->>>>>>> ce36edcb
+  this._requestedPacketResend.push(droppedPacketNumber);
 };
 
 Ganglion.prototype._processProcessSampleData = function(data) {
@@ -1053,7 +1019,6 @@
     return;
   }
 
-<<<<<<< HEAD
   if (this._requestedPacketResend.length > 0) {
     let dumped = false;
     for (let i = 0; i < this._requestedPacketResend.length; i++) {
@@ -1084,12 +1049,6 @@
       if (curByteId === 0) {
         this._processRouteSampleData(data);
       } else {
-=======
-  // Wrap around situation
-  if (difByteId < 0) {
-    if (this._packetCounter === 127) {
-      if (curByteId !== 0) {
->>>>>>> ce36edcb
         this._droppedPacket(curByteId - 1);
       }
     } else {
@@ -1099,28 +1058,20 @@
         tempCounter++;
       }
     }
-<<<<<<< HEAD
     this._packetBuffer.push(data);
     this._packetCounter = curByteId;
-=======
->>>>>>> ce36edcb
   } else if (difByteId > 1) {
     let tempCounter = this._packetCounter + 1;
     while (tempCounter < curByteId) {
       this._droppedPacket(tempCounter);
       tempCounter++;
     }
-<<<<<<< HEAD
     this._packetBuffer.push(data);
     this._packetCounter = curByteId;
   // Dropped packet
   } else {
     this._processRouteSampleData(data);
   }
-=======
-  }
-  this._processRouteSampleData(data);
->>>>>>> ce36edcb
 };
 
 Ganglion.prototype._processRouteSampleData = function(data) {
