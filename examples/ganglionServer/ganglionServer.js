const Ganglion = require('../../openBCIGanglion');
const k = require('openbci-utilities/dist/constants');
const verbose = true;
let ganglion = new Ganglion({
<<<<<<< HEAD
  // debug: true; ,
  nobleAutoStart: false,
=======
  debug: true,
>>>>>>> 6b32e1a7
  sendCounts: true,
  verbose: verbose
}, (error) => {
  if (error) {
    console.log(error);
  } else {
    if (verbose) {
      console.log('Ganglion initialize completed');
    }
  }
});

function errorFunc (err) {
  throw err;
}

const impedance = false;
const accel = false;

ganglion.once(k.OBCIEmitterGanglionFound, (peripheral) => {
  ganglion.searchStop().catch(errorFunc);

  ganglion.on('sample', (sample) => {
    /** Work with sample */
    console.log(sample.sampleNumber);
  });

  ganglion.on('close', () => {
    console.log('close event');
  });

  ganglion.on('droppedPacket', (data) => {
    console.log('droppedPacket:', data);
  });

  ganglion.on('message', (message) => {
    console.log('message: ', message.toString());
  });

  let lastVal = 0;
  ganglion.on('accelerometer', (accelData) => {
    // Use accel array [0, 0, 0]
    if (accelData[2] - lastVal > 1) {
      console.log(`Diff: ${accelData[2] - lastVal}`);
    }
    lastVal = accelData[2];
    // console.log(`counter: ${accelData[2]}`);
  });

  ganglion.on('impedance', (impedanceObj) => {
    console.log(`channel ${impedanceObj.channelNumber} has impedance ${impedanceObj.impedanceValue}`);
  });

  ganglion.once('ready', () => {
      // if (accel) {
      //     ganglion.accelStart()
      //         .then(() => {
      //             return ganglion.streamStart();
      //         })
      //         .catch(errorFunc);
      // } else if (impedance) {
      //     ganglion.impedanceStart().catch(errorFunc);
      // } else {
      //
      // }
    ganglion.streamStart().catch(errorFunc);
    console.log('ready');
  });

  ganglion.connect('Ganglion-58f3').catch(errorFunc);
});

function exitHandler (options, err) {
  if (options.cleanup) {
    if (verbose) console.log('clean');
    // console.log(connectedPeripheral)
    ganglion.manualDisconnect = true;
    ganglion.disconnect();
    ganglion.removeAllListeners('droppedPacket');
    ganglion.removeAllListeners('accelerometer');
    ganglion.removeAllListeners('sample');
    ganglion.removeAllListeners('message');
    ganglion.removeAllListeners('impedance');
    ganglion.removeAllListeners('close');
    ganglion.removeAllListeners('error');
    ganglion.removeAllListeners('ganglionFound');
    ganglion.removeAllListeners('ready');
    ganglion.destroyNoble();
  }
  if (err) console.log(err.stack);
  if (options.exit) {
    if (verbose) console.log('exit');
    if (impedance) {
      ganglion.impedanceStop().catch(console.log);
    }
    if (ganglion.isSearching()) {
      ganglion.searchStop().catch(console.log);
    }
    if (accel) {
      ganglion.accelStop().catch(console.log);
    }
    ganglion.manualDisconnect = true;
    ganglion.disconnect(true).catch(console.log);
    process.exit(0);
  }
}

if (process.platform === 'win32') {
  const rl = require('readline').createInterface({
    input: process.stdin,
    output: process.stdout
  });

  rl.on('SIGINT', function () {
    process.emit('SIGINT');
  });
}

// do something when app is closing
process.on('exit', exitHandler.bind(null, {
  cleanup: true
}));

// catches ctrl+c event
process.on('SIGINT', exitHandler.bind(null, {
  exit: true
}));

// catches uncaught exceptions
process.on('uncaughtException', exitHandler.bind(null, {
  exit: true
}));<|MERGE_RESOLUTION|>--- conflicted
+++ resolved
@@ -2,12 +2,7 @@
 const k = require('openbci-utilities/dist/constants');
 const verbose = true;
 let ganglion = new Ganglion({
-<<<<<<< HEAD
-  // debug: true; ,
-  nobleAutoStart: false,
-=======
   debug: true,
->>>>>>> 6b32e1a7
   sendCounts: true,
   verbose: verbose
 }, (error) => {
